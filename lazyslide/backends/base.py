--- conflicted
+++ resolved
@@ -1,12 +1,8 @@
 from dataclasses import dataclass, field
-<<<<<<< HEAD
 from typing import Dict
 
 import numpy as np
 from skimage.transform import resize
-=======
-from numbers import Number
->>>>>>> bf7a6f3a
 
 
 class BackendBase:
@@ -25,7 +21,6 @@
         raise NotImplemented
 
     @staticmethod
-<<<<<<< HEAD
     def resize_img(img: np.ndarray,
                    output_shape,
                    ):
@@ -33,73 +28,6 @@
             img,
             output_shape,
         )
-=======
-    def img_tile_coordinates(image_shape, tile_px=3000, stride=None, pad=False):
-        """
-        Calculate tile coordinates.
-
-        Padding works as follows:
-        If ``pad is False``, then the first tile will start flush with the edge of the image, and the tile locations
-        will increment according to specified stride, stopping with the last tile that is fully contained in the image.
-        If ``pad is True``, then the first tile will start flush with the edge of the image, and the tile locations
-        will increment according to specified stride, stopping with the last tile which starts in the image. Regions
-        outside the image will be padded with 0.
-        For example, for a 5x5 image with a tile size of 3 and a stride of 2, tile generation with ``pad=False`` will
-        create 4 tiles total, compared to 6 tiles if ``pad=True``.
-
-        Args:
-            tile_px (int or tuple(int)): Size of each tile. May be a tuple of (height, width) or a single integer,
-                in which case square tiles of that size are generated.
-            stride (int): stride between chunks. If ``None``, uses ``stride = size`` for non-overlapping chunks.
-                Defaults to ``None``.
-            pad (bool): How to handle tiles on the edges. If ``True``, these edge tiles will be zero-padded
-                and yielded with the other chunks. If ``False``, incomplete edge chunks will be ignored.
-                Defaults to ``False``.
-
-        Return:
-            Tile coordinates in a list
-        """
-        if isinstance(tile_px, int) or (
-            isinstance(tile_px, tuple) and len(tile_px) == 2
-        ):
-            raise TypeError(f"input tile_px {tile_px} invalid. Must be a tuple of (H, W), or a single integer for square tiles")
-        if isinstance(tile_px, int):
-            tile_px = (tile_px, tile_px)
-
-        if (
-            stride is None
-            or isinstance(stride, int)
-            or (isinstance(stride, tuple) and len(stride) == 2)
-        ):
-            raise TypeError(f"input stride {stride} invalid. Must be a tuple of (stride_H, stride_W), or a single int")
-        
-        if stride is None:
-            stride = tile_px
-        elif isinstance(stride, int):
-            stride = (stride, stride)
-
-        height, width = image_shape
-
-        stride_height, stride_width = stride
-
-        # calculate number of expected tiles
-        if pad and height % stride_height != 0:
-            n_tiles_height = height // stride_height + 1
-        else:
-            n_tiles_height = (height - tile_px[0]) // stride_height + 1
-        if pad and width % stride_width != 0:
-            n_tiles_width = width // stride_width + 1
-        else:
-            n_tiles_width = (width - tile_px[1]) // stride_width + 1
-
-        coordinates = list()
-        for ix_height in range(n_tiles_height):
-            for ix_width in range(n_tiles_width):
-                coords = (int(ix_height * stride_height), int(ix_width * stride_width))
-                coordinates.append(coords)
-        
-        return coordinates
->>>>>>> bf7a6f3a
 
 
 @dataclass
